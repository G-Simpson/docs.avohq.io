--- conflicted
+++ resolved
@@ -513,8 +513,8 @@
 
 </Option>
 
-<<<<<<< HEAD
-:::option `self.confirm_on_save`
+<Option name="`self.confirm_on_save`">
+  
 <VersionReq version="3.10.10" />
 If you would like to ask for confirmation when saving a resource you can do so by setting `confirm_on_save` to `true`.
 
@@ -528,12 +528,9 @@
 
 This option defaults to false
 
-:::
-
-:::option `default_view_type`
-=======
+</Option>
+
 <Option name="`default_view_type`">
->>>>>>> ee81a1e9
 
 On <Index />, the most common view type is `:table`, but you might have some data that you want to display in a `:grid` or `:map`. You can change that by setting `default_view_type` to `:grid` and by adding the `grid` block.
 

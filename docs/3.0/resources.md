# Resource options

Avo effortlessly empowers you to build an entire customer-facing interface for your Ruby on Rails application. One of the most powerful features is how easy you can administer your database records using the CRUD UI.

## Overview

Similar to how you configure your database layer using the Rails models and their DSL, Avo's CRUD UI is configured using `Resource` files.

Each `Resource` maps out one of your models. There can be multiple `Resource`s associated to the same model if you need that.

All resources are located in the `app/avo/resources` directory.

## Resources from model generation

```bash
bin/rails generate model car make:string mileage:integer
```

Running this command will generate the standard Rails files (model, controller, etc.) and `Avo::Resources::Car` & `Avo::CarsController` for Avo.

The auto-generated resource file will look like this:

```ruby
class Avo::Resources::Car < Avo::BaseResource
  self.includes = []
  # self.search = {
  #   query: -> { query.ransack(id_eq: params[:q], m: "or").result(distinct: false) }
  # }

  def fields
    field :id, as: :id
    field :make, as: :text
    field :mileage, as: :number
  end
end
```

This behavior can be omitted by using the argument `--skip-avo-resource`. For example if we want to generate a `Car` model but no Avo counterpart we should use the following command:

```bash
bin/rails generate model car make:string kms:integer --skip-avo-resource
```

## Manually defining resources

```bash
bin/rails generate avo:resource post
```

This command will generate the `Post` resource file in `app/avo/resources/post.rb` with the following code:

```ruby
# app/avo/resources/post.rb
class Avo::Resources::Post < Avo::BaseResource
  self.includes = []
  # self.search = {
  #   query: -> { query.ransack(id_eq: params[:q], m: "or").result(distinct: false) }
  # }

  def fields
    field :id, as: :id
  end
end
```

From this config, Avo will infer a few things like the resource's model will be the `Post` model and the name of the resource is `Post`. But all of those inferred things are actually overridable.

Now, let's say we already have a model `Post` well defined with attributes and associations. In that case, the Avo resource will be generated with the fields attributes and associations.

::: code-group

```ruby [app/models/post.rb]
# == Schema Information
#
# Table name: posts
#
#  id           :bigint           not null, primary key
#  name         :string
#  body         :text
#  is_featured  :boolean
#  published_at :datetime
#  user_id      :bigint
#  created_at   :datetime         not null
#  updated_at   :datetime         not null
#  status       :integer          default("draft")
#
class Post < ApplicationRecord
 enum status: [:draft, :published, :archived]

 validates :name, presence: true

 has_one_attached :cover_photo
 has_one_attached :audio
 has_many_attached :attachments

 belongs_to :user, optional: true
 has_many :comments, as: :commentable
 has_many :reviews, as: :reviewable

 acts_as_taggable_on :tags
end
```

```ruby [app/avo/resource/post.rb]
class Avo::Resources::Post < Avo::BaseResource
  self.includes = []
  # self.search = {
  #   query: -> { query.ransack(id_eq: params[:q], m: "or").result(distinct: false) }
  # }

  def fields
    field :id, as: :id
    field :name, as: :text
    field :body, as: :textarea
    field :is_featured, as: :boolean
    field :published_at, as: :datetime
    field :user_id, as: :number
    field :status, as: :select, enum: ::Post.statuses
    field :cover_photo, as: :file
    field :audio, as: :file
    field :attachments, as: :files
    field :user, as: :belongs_to
    field :comments, as: :has_many
    field :reviews, as: :has_many
    field :tags, as: :tags
  end
end
```

:::

It's also possible to specify the resource model class. For example, if we want to create a new resource named `MiniPost` resource using the `Post` model we can do that using the following command:

```bash
bin/rails generate avo:resource mini-post --model-class post
```

That command will create a new resource with the same attributes as the post resource above with specifying the `model_class`:

```ruby
class Avo::Resources::MiniPost < Avo::BaseResource
  self.model_class = ::Post
end
```

:::info
You can see the result in the admin panel using this URL `/avo`. The `Post` resource will be visible on the left sidebar.
:::

## Fields

`Resource` files tell Avo what records should be displayed in the UI, but not what kinds of data they hold. You do that using the `fields` method.

Read more about the fields [here](./fields).

```ruby{5-17}
class Avo::Resources::Post < Avo::BaseResource
  self.title = :id
  self.includes = []

  def fields
    field :id, as: :id
    field :name, as: :text, required: true
    field :body, as: :trix, placeholder: "Add the post body here", always_show: false
    field :cover_photo, as: :file, is_image: true, link_to_record: true
    field :is_featured, as: :boolean

    field :is_published, as: :boolean do
      record.published_at.present?
    end

    field :user, as: :belongs_to, placeholder: "—"
  end
end
```

## Routing

Avo will automatically generate routes based on the resource name when generating a resource.

```
Avo::Resources::Post         -> /avo/resources/posts
Avo::Resources::PhotoComment -> /avo/resources/photo_comments
```

If you change the resource name, you should change the generated controller name too.

## Use multiple resources for the same model

Usually, an Avo Resource maps to one Rails model. So there will be a one-to-one relationship between them. But there will be scenarios where you'd like to create another resource for the same model.

Let's take as an example the `User` model. You'll have an `User` resource associated with it.

```ruby
# app/models/user.rb
class User < ApplicationRecord
end

# app/avo/resources/user.rb
class Avo::Resources::User < Avo::BaseResource
  self.title = :name

  def fields
    field :id, as: :id, link_to_record: true
    field :email, as: :gravatar, link_to_record: true, as_avatar: :circle
    field :first_name, as: :text, required: true, placeholder: "John"
    field :last_name, as: :text, required: true, placeholder: "Doe"
  end
end
```

![](/assets/img/resources/model-resource-mapping-1.jpg)

So when you click on the Users sidebar menu item, you get to the `Index` page where all the users will be displayed. The information displayed will be the gravatar image, the first and the last name.

Let's say we have a `Team` model with many `User`s. You'll have a `Team` resource like so:

```ruby{12}
# app/models/team.rb
class Team < ApplicationRecord
end

# app/avo/resources/team.rb
class Avo::Resources::Team < Avo::BaseResource
  self.title = :name

  def fields
    field :id, as: :id, link_to_record: true
    field :name, as: :text
    field :users, as: :has_many
  end
end
```

From that configuration, Avo will figure out that the `users` field points to the `User` resource and will use that one to display the users.

But, let's imagine that we don't want to display the gravatar on the `has_many` association, and we want to show the name on one column and the number of projects the user has on another column.
We can create a different resource named `TeamUser` resource and add those fields.

```ruby
# app/avo/resources/team_user.rb
class Avo::Resources::TeamUser < Avo::BaseResource
  self.title = :name

  def fields
    field :id, as: :id, link_to_record: true
    field :name, as: :text
    field :projects_count, as: :number
  end
end
```

We also need to update the `Team` resource to use the new `TeamUser` resource for reference.

```ruby
# app/avo/resources/team.rb
class Avo::Resources::Team < Avo::BaseResource
  self.title = :name

  def fields
    field :id, as: :id, link_to_record: true
    field :name, as: :text
    field :users, as: :has_many, use_resource: Avo::Resources::TeamUser
  end
end
```

![](/assets/img/resources/model-resource-mapping-2.jpg)

But now, if we visit the `Users` page, we will see the fields for the `TeamUser` resource instead of `User` resource, and that's because Avo fetches the resources in an alphabetical order, and `TeamUser` resource is before `User` resource. That's definitely not what we want.
The same might happen if you reference the `User` in other associations throughout your resource files.

To mitigate that, we are going to use the `model_resource_mapping` option to set the "default" resource for a model.

```ruby
# config/initializers/avo.rb
Avo.configure do |config|
  config.model_resource_mapping = {
    'User': 'Avo::Resources::User'
  }
end
```

That will "shortcircuit" the regular alphabetical search and use the `User` resource every time we don't specify otherwise.

We can still tell Avo which resource to use in other `has_many` or `has_and_belongs_to_many` associations with the [`use_resource`](./associations/has_many#default-4) option.

## Namespaced resources

`Resource`s can't be namespaced yet, so they all need to be in the root level of that directory. If you have a model `Super::Dooper::Trooper::Model` you can use `Avo::Resources::SuperDooperTrooperModel` with the `model_class` option.

```ruby
class Avo::Resources::SuperDooperTrooperModel < Avo::BaseResource
  self.model_class = "Super::Dooper::Trooper::Model"
end
```

## Views

Please read the detailed [views](./views.html) page.


## Extending `Avo::ResourcesController`

You may need to execute additional actions on the `ResourcesController` before loading the Avo pages. You can create an `Avo::BaseResourcesController` and extend your resource controller from it.

```ruby
# app/controllers/avo/base_resources_controller.rb
class Avo::BaseResourcesController < Avo::ResourcesController
  include AuthenticationController::Authentication

  before_action :is_logged_in?
end

# app/controllers/avo/posts_controller.rb
class Avo::PostsController < Avo::BaseResourcesController
end
```

:::warning
You can't use `Avo::BaseController` and `Avo::ResourcesController` as **your base controller**. They are defined inside Avo.
:::

When you generate a new resource or controller in Avo, it won't automatically inherit from the `Avo::BaseResourcesController`. However, you have two approaches to ensure that the new generated controllers inherit from a custom controller:

### `--parent-controller` option on the generators
Both the `avo:controller` and `avo:resource` generators accept the `--parent-controller` option, which allows you to specify the controller from which the new controller should inherit. Here are examples of how to use it:

```bash
rails g avo:controller city --parent-controller Avo::BaseResourcesController
rails g avo:resource city --parent-controller Avo::BaseResourcesController
```

### `resource_parent_controller` configuration option
You can configure the `resource_parent_controller` option in the `avo.rb` initializer. This option will be used to establish the inherited controller if the `--parent-controller` argument is not passed on the generators. Here's how you can do it:

```ruby
Avo.configure do |config|
  # ...
  config.resource_parent_controller = "Avo::BaseResourcesController" # "Avo::ResourcesController" is default value
  # ...
end
```

### Attach concerns to `Avo::BaseController`

Alternatively you can use [this guide](https://avohq.io/blog/safely-extend-a-ruby-on-rails-controller) to attach methods, actions, and hooks to the main `Avo::BaseController` or `Avo::ApplicationController`.


## Manually registering resources

In order to have a more straightforward experience when getting started with Avo, we are eager-loading the `app/avo/resources` directory.
That makes all those resources available to your app without you doing anything else.

If you want to manually load them use the `config.resources` option.

```ruby
# config/initializers/avo.rb
Avo.configure do |config|
  config.resources = [
    "Avo::Resources::User",
    "Avo::Resources::Fish",
  ]
end
```

This tells Avo which resources you use and stops the eager-loading process on boot-time.
This means that other resources that are not declared in this array will not show up in your app.


## Resource Options

Resources have a few options available for customization.

:::option `self.title`

Each Avo resource will try to figure out what the title of a record is. It will try the following attributes in order `name`, `title`, `label`, and fallback to the `id`.

You can change it to something more specific, like the model's `first_name` or `slug` attributes.

```ruby
class Avo::Resources::Post < Avo::BaseResource
  self.title = :slug # it will now reference @post.slug to show the title
end
```

### Using a computed title

If you don't have a `title`, `name`, or `label` attribute in the database, you can add a getter method to your model where you compose the name.

```ruby{3,8-10}
# app/avo/resources/comment.rb
class Avo::Resources::Comment < Avo::BaseResource
  self.title = :tiny_name
end

# app/models/comment.rb
class Comment < ApplicationRecord
  def tiny_name
    ActionView::Base.full_sanitizer.sanitize(body).truncate 30
  end
end
```

### `title` as a block

If you prefer not to use any record methods and instead compute the resource's title directly within the resource itself, you can accomplish this by assigning a lambda function to the `title` class attribute. You'll have access to `resource` and `record`.

```ruby{3-5}
# app/avo/resources/comment.rb
class Avo::Resources::Comment < Avo::BaseResource
  self.title = -> {
    ActionView::Base.full_sanitizer.sanitize(record.body).truncate 30
  }
end
:::

:::option `self.description`

You might want to display information about the current resource to your users. Then, using the `description` class attribute, you can add some text to the `Index`, `Show`, `Edit`, and `New` views.

<img :src="('/assets/img/resources/description.png')" alt="Avo message" class="border mb-4" />

There are two ways of setting the description. The quick way as a `string` and the more customizable way as a `block`.

### Set the description as a string

```ruby{3}
class Avo::Resources::User < Avo::BaseResource
  self.title = :name
  self.description = "These are the users of the app."
end
```

This is the quick way to set the label, and it will be displayed **on all pages**. If you want to restrict the message to custom views, use a lambda function.

### Set the description as a block

This is the more customizable method where you can access the `record`, `resource`, `view`, `current_user`, and `params` objects.

```ruby{3-13}
class Avo::Resources::User < Avo::BaseResource
  self.title = :name
  self.description = -> do
    if view == :index
    "These are the users of the app"
    else
      if current_user.is_admin?
        "You can update all properties for this user: #{record.id}"
      else
        "You can update some properties for this user: #{record.id}"
      end
    end
  end
end
```
:::

:::option `self.includes`

If you regularly need access to a resource's associations, you can tell Avo to eager load those associations on the <Index /> view using `includes`.

That will help you avoid those nasty `n+1` performance issues.

```ruby
class Avo::Resources::Post < Avo::BaseResource
  self.includes = [:user, :tags]
end
```
:::

:::option `default_view_type`

On <Index />, the most common view type is `:table`, but you might have some data that you want to display in a `:grid` or `:map`. You can change that by setting `default_view_type` to `:grid` and by adding the `grid` block.

<img :src="('/assets/img/grid-view.jpg')" alt="Avo grid view" class="border mb-4" />

```ruby{2}
class Avo::Resources::Post < Avo::BaseResource
  self.default_view_type = :grid
end
```

Find out more on the [grid view documentation page](grid-view).
:::

:::option `self.model_class`

For some resources you might have a model that is namespaced, or you might have a secondary resource for a model. For that scenario, you can use the `self.model_class` option to tell Avo which model to reference in that resource.

```ruby{2}
class Avo::Resources::DelayedJob < Avo::BaseResource
  self.model_class = ::Delayed::Job

  def fields
    field :id, as: :id
  end
end
```

:::

:::option `self.devise_password_optional`

If you use `devise` and update your user models (usually `User`) without passing a password, you will get a validation error. You can use `devise_password_optional` to stop receiving that error. It will [strip out](https://stackoverflow.com/questions/5113248/devise-update-user-without-password/11676957#11676957) the `password` key from `params`.

```ruby
class Avo::Resources::User < Avo::BaseResource
  self.devise_password_optional = true
end
```

### Related

- [Password field](./fields/password)

:::

::::option `self.visible_on_sidebar`

When you get started, the sidebar will be auto-generated for you with all the [dashboards](./dashboards), resources, and [custom tools](./custom-tools).
However, you may have resources that should not appear on the sidebar, which you can hide using the `visible_on_sidebar` option.

```ruby{2}
class Avo::Resources::TeamMembership < Avo::BaseResource
  self.visible_on_sidebar = false
end
```

:::warning
This option is used in the **auto-generated menu**, not in the [menu editor](./menu-editor).

You'll have to use your own logic in the [`visible`](./menu-editor#item-visibility) block for that.
:::
::::

:::option `config.buttons_on_form_footers`

If you have a lot of fields on a resource, that form might get pretty tall. So it would be useful to have the `Save` button in the footer of that form.

You can do that by setting the `buttons_on_form_footers` option to `true` in your initializer. That will add the `Back` and `Save` buttons on the footer of that form for the `New` and `Edit` screens.

```ruby{3}
# config/initializers/avo.rb
Avo.configure do |config|
  config.buttons_on_form_footers = true
end
```

<img :src="('/assets/img/resources/buttons_on_footer.png')" alt="Buttons on footer" class="border mb-4" />

:::

:::option `after_create_path`/`after_update_path`

For some resources, it might make sense to redirect to something other than the `Show` view. With `after_create_path` and `after_update_path` you can control that.

The valid options are `:show` (default), `:edit`, or `:index`.

```ruby{2-3}
class Avo::Resources::Comment < Avo::BaseResource
  self.after_create_path = :index
  self.after_update_path = :edit
end
```

### Related

You can go more granular and customize these paths or response more using controller methods.

 - [`after_create_path`](./controllers#after_create_path)
 - [`after_update_path`](./controllers#after_update_path)
 - [`after_destroy_path`](./controllers#after_destroy_path)
:::


:::option `self.record_selector`

You might have resources that will never be selected, and you do not need that checkbox to waste your horizontal space.

You can hide it using the `record_selector` class_attribute.

```ruby{2}
class Avo::Resources::Comment < Avo::BaseResource
  self.record_selector = false
end
```

<img :src="('/assets/img/resources/record_selector.png')" alt="Hide the record selector." class="border mb-4" />
:::

:::option `self.link_to_child_resource`

Let's take an example. We have a `Person` model and `Sibling` and `Spouse` models that inherit from it using Single Table Inheritance (STI).

When you declare this option on the parent resource `Person` it has the following effect. When a user is on the <Index /> view of your the `Person` resource and clicks to visit a `Person` record they will be redirected to a `Child` or `Spouse` record instead of a `Person` record.

```ruby
class Avo::Resources::Person < Avo::BaseResource
  self.link_to_child_resource = true
end
```
:::

:::option `self.keep_filters_panel_open`

<DemoVideo demo-video="https://youtu.be/M2RsNPPFOio?t=374" />

There are scenarios where you wouldn't want to close the filters panel when you change the values. For that, you can use the `keep_filters_panel_open` resource option.

```ruby{2}
class Avo::Resources::Course < Avo::BaseResource
  self.keep_filters_panel_open = true

  def fields
    field :id, as: :id
    field :name, as: :text
  end

  def filters
    filter Avo::Filters::CourseCountryFilter
    filter Avo::Filters::CourseCityFilter
  end
end
```

<img :src="('/assets/img/filters/keep-filters-panel-open.gif')" alt="Avo filters" style="width: 300px;" class="border mb-4" />
:::

:::option self.components
By default, for each view we render an component:

`:index` -> `Avo::Views::ResourceIndexComponent`<br>
`:show` -> `Avo::Views::ResourceShowComponent`<br>
`:new`, `:edit` -> `Avo::Views::ResourceEditComponent`

It's possible to change this behavior by using the `self.components` resource option.

```ruby
self.components = {
  resource_index_component: Avo::Views::Users::ResourceIndexComponent,
  resource_show_component: "Avo::Views::Users::ResourceShowComponent",
  resource_edit_component: "Avo::Views::Users::ResourceEditComponent",
  resource_new_component: Avo::Views::Users::ResourceEditComponent
}
```

A resource configured with the example above will start using the declared components instead the default ones.

:::warning Warning
The custom view components must ensure that their initializers are configured to receive all the arguments passed during the rendering of a component. You can verify this in our codebase through the following files:

`:index` -> `app/views/avo/base/index.html.erb`<br>
`:show` -> `app/views/avo/base/show.html.erb`<br>
`:new` -> `app/views/avo/base/new.html.erb`<br>
`:edit` -> `app/views/avo/base/edit.html.erb`
:::
Creating a customized component for a view is most easily achieved by ejecting one of our pre-existing components using the `--scope` parameter. You can find step-by-step instructions in the documentation [here](./customization.html#scope).

Alternatively, there is another method which requires two additional manual steps. This involves crafting a personalized component by extracting an existing one and adjusting its namespace. Although changing the namespace is not mandatory, we strongly recommend it unless you intend for all resources to adopt the extracted component.

Example:
1. Execute the command `bin/rails generate avo:eject --component Avo::Views::ResourceIndexComponent` to eject the specified component.<br><br>
2. Access the newly ejected file and adjust the namespace. You can create a fresh directory like `my_dir` and transfer the component to that directory.<br><br>
2. You have the flexibility to establish multiple directories, just ensure that the class name corresponds to the path of the directories.<br><br>
3. Update the class namespace in the file from `Avo::Views::ResourceIndexComponent` to `Avo::MyDir::Views::ResourceIndexComponent`.<br><br>
4. You can now utilize the customized component in a resource.

```ruby
self.components = {
  resource_index_component: Avo::MyDir::Views::ResourceIndexComponent
}
```

This way you can choose the whatever namespace structure you want and you assure that the initializer is accepting the right arguments.


:::option self.index_query
### Unscoped queries on `Index`
You might have a `default_scope` on your model that you don't want to be applied when you render the `Index` view.
```ruby{2}
class Project < ApplicationRecord
  default_scope { order(name: :asc) }
end
```

You can unscope the query using the `index_query` method on that resource.

```ruby{3}
class Avo::Resources::Project < Avo::BaseResource
  self.title = :name
  self.index_query = -> { query.unscoped }
end
```
<<<<<<< HEAD
:::

:::option self.countless
This feature is designed for managing large tables of data. By setting `self.countless` to `true`, you can disable the pagination count on the resource's index. This is especially beneficial for large datasets, where displaying the total number of items and pages may have some performance impact.

```ruby
self.countless = -> { true }
# OR
self.countless = true
```
:::
=======

## Cards

Use the `def cards` method to add some cards to your resource.

Check [cards documentation](./cards) for more details.

```ruby{9-19}
class Avo::Resources::User < Avo::BaseResource
  def fields
    field :id, as: :id
    field :name, as: :text
    field :email, as: :text
    field :roles, as: :boolean_group, options: {admin: "Administrator", manager: "Manager", writer: "Writer"}
  end

  def cards
    card Avo::Cards::ExampleAreaChart, cols: 3
    card Avo::Cards::ExampleMetric, cols: 2
    card Avo::Cards::ExampleMetric,
      label: "Active users metric",
      description: "Count of the active users.",
      arguments: { active_users: true },
      visible: -> { !resource.view.form? }
  end
end
```

![Alt text](/assets/img/cards_on_resource.png)
>>>>>>> 4cfe4d77
<|MERGE_RESOLUTION|>--- conflicted
+++ resolved
@@ -692,19 +692,6 @@
   self.index_query = -> { query.unscoped }
 end
 ```
-<<<<<<< HEAD
-:::
-
-:::option self.countless
-This feature is designed for managing large tables of data. By setting `self.countless` to `true`, you can disable the pagination count on the resource's index. This is especially beneficial for large datasets, where displaying the total number of items and pages may have some performance impact.
-
-```ruby
-self.countless = -> { true }
-# OR
-self.countless = true
-```
-:::
-=======
 
 ## Cards
 
@@ -733,5 +720,4 @@
 end
 ```
 
-![Alt text](/assets/img/cards_on_resource.png)
->>>>>>> 4cfe4d77
+![Alt text](/assets/img/cards_on_resource.png)
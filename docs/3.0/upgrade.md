--- conflicted
+++ resolved
@@ -4,12 +4,13 @@
 
 If you're looking for the Avo 2 to Avo 3 upgrade guide, please visit [the dedicated page](./avo-2-avo-3-upgrade).
 
-<<<<<<< HEAD
-## Upgrade to 3.0.1.beta20
+## Upgrade from 3.0.1.beta24 to 3.0.1.beta25
+
 :::option Sidebar should be declared inside a panel
 We introduced the `main_panel` option and also refactored the way that fields are fetched from the resource, now we allow multiple sidebars per panel but each sidebar should be defined inside a `panel` or `main_panel` block.
-=======
-## Upgrade from 3.0.1.beta24 to 3.0.1.beta25
+
+We suggest to read [panels](resource-panels) and [sidebars](resource-sidebar) sections for more information and to be aware of the new possibilities.
+:::
 
 :::option Dashboards visibility and authorization
 Previously, if the `visible` attribute was set to `false` on dashboards, visiting them was impossible because the controller would trigger a "Not found" error. In cases where `authorize` returned `false`, the controller would block access but still keep the dashboard visible.
@@ -80,7 +81,6 @@
 One of our concerns was to maintain the status quo, but if you notice any caching issues there is a new configurable option [`config.cache_store`](cache#custom-selection) that allows you to tell Avo what `cache_store` to use.
 
 Check [cache page](cache) for more details.
->>>>>>> 9c702500
 :::
 
 ## Upgrade from 3.0.1.beta8 to 3.0.1.beta9

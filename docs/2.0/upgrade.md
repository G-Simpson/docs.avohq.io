# Upgrade guide

We generally push changes behind the scenes, so you don't have to update your code, but sometimes the public API is updated too.

Follow these guides to make sure your configuration files are up to date.

<<<<<<< HEAD
## Upgrade from 2.19 to 2.20
If you have some action declared inside `self.show_controls = -> do` block, you should assure that action it's also declared on the host resource, outside of that block. That happens because we added `arguments` on actions and in order to get the action arguments we search inside resource declared actions. We already noticed that arguments declared inside `self.show_controls = -> do` are not respected and we are improving this whole experience on Avo 3.0.

```ruby
class FishResource < Avo::BaseResource
  self.title = :name

  self.show_controls = -> do
    # In order to be used here
    action ReleaseFish, style: :primary, color: :fuchsia
  end

  # Should be declared here
  action ReleaseFish, arguments: { both_actions: "Will use them" }
end

```

=======
## Upgrade from 2.20 to 2.21

In version 2.20 we discovered a bug in the [associated policy methods](./authorization#associations) (`create_{association}?`, `attach_{association}?`, etc.).
The record that you would get in that method would have been the parent record, not the actual record that you were trying to authorize.
After further investigation we found out that we can sometimes expose the parent record and sometimes expose the child record.

In the `Post` `has_many` `Comments` example, when you want to authorize `show_comments?` in `PostPolicy` you will have a `Comment` instance as the `record` variable, but when you try to authorize the `attach_comments?`, you won't have that `Comment` instance because you want to create one, but we expose the parent `Post` instance so you have more information about that authorization action that you're trying to make.

So there isn't a guide to follow per-se for this upgrade, but you just have to check your association policy methods are applied correctly.
>>>>>>> a434d2d1

## Upgrade from 2.18 to 2.19

### Add a `dashboards` directory

If you happen to get a `Zeitwerk::Error` regarding `/app/avo/dashboards is not a directory`, just create a `dashboards` directory inside `/app/avo`. Run `mkdir app/avo/dashboards` in the root path of your project.

We're not sure why this error pops up, and it doesn't happen to everyone.

### Remove the params from the `visible` block in actions

In 2.19, we added the visibility block for filters. We used the same logic applyed to the actions visible block and in that upgrade process, we changed the way that visibility block works, you need to do a minor update to your code and remove the arguments from yours visibility blocks inside your actions. This way, both, filter and actions, uses the same visibility block and it's more flexible and future-proof. From now on we can give access to new params inside that blocks without making you to change your code again.

```ruby
# Before
self.visible = ->(resource:, view:) do // [!code focus]
  true
end

# After
self.visible = -> do // [!code focus]
  true
end
```

To make it easier for you to migrate, we made this ruby script
```ruby
DONT_TOUCH = ['.', '..', $0]
OLD_VISIBLE_BLOCK = "self.visible = ->(resource:, view:) do"
NEW_VISIBLE_BLOCK = "self.visible = -> do"

def remove_args_from_visible_block(file_name)
  content = File.read file_name
  content.gsub!(OLD_VISIBLE_BLOCK, NEW_VISIBLE_BLOCK)

  File.open(file_name, "w") { |file| file << content }
end

Dir.foreach(".") {|file_name| remove_args_from_visible_block file_name unless DONT_TOUCH.include? file_name}
```

**Usage**
- Create a ruby file in your **actions folder** (ex: `app/avo/actions/remove_args_from_visible_block.rb`) with the content above.
- Open terminal inside your **actions folder**
- Execute the script: `$ ruby remove_args_from_visible_block.rb`
- Remove the upgrade script

**Expected behavior**
The script should replace all `self.visible = ->(resource:, view:) do` with `self.visible = -> do`.


## Upgrade from 2.17 to 2.18

### Manually require some gems

In an effort to slim Avo down and require less gems by default, we removed some default dependencies.

:::warning Action required
- If you're using using the `file` and `files` fields include `activestorage` and `image_processing` gems
- If you're using using the `country` field include the `countries` gem
- If you're using using the [Dashboards](./dashboards) feature include the `chartkick` gem
- If you're using using the [Authorization](./authorization) feature include the `pundit` gem
:::

To successfully migrate, your `Gemfile` should contain these gems:

```ruby
# Minimal authorization through OO design and pure Ruby classes
gem "pundit"

# Active Storage makes it simple to upload and reference files
gem "activestorage"

# High-level image processing wrapper for libvips and ImageMagick/GraphicsMagick
gem "image_processing"

# All sorts of useful information about every country packaged as convenient little country objects.
gem "countries"

# Create beautiful JavaScript charts with one line of Ruby
gem "chartkick"
```

:::info No action required
- Removed the `rails` requirement in favor of `activerecord` and `actionview`.
:::

## Upgrade from 2.16 to 2.17

### Field internals changes

:::warning
You only need to follow these instructions if you have added custom fields to Avo. If you haven't, you'll probably be just fine without
:::

We changed the way we handle the field and field wrapper internals.

1. Merged `edit_field_wrapper` and `show_field_wrapper` and their components into one common `field_wrapper` method and component combo. The `index_field_wrapper` remains the same.
1. `displayed_in_modal` was renamed to `compact`
1. Added the `stacked` option to the <Show /> and <Edit /> fields and field wrapper that makes the label and field have a column-like appearance like they do on mobile.
1. Added a `field_wrapper_args` method to the `Avo::Fields::EditComponent` (to the base fields for <Show /> and <Edit /> fields).

These changes will not affect you at all if you don't have any custom fields added, but if you do, you will need to go into your custom fields and tweak the <Edit /> and <Show /> partials for your custom fields like so:

```diff
- <%= edit_field_wrapper field: @field, index: @index, form: @form, resource: @resource, displayed_in_modal: @displayed_in_modal do %>
+ <%= field_wrapper **field_wrapper_args do %>
```

That will ensure the right arguments are going to be passed to the field wraper component. You may, however, tweak them like so:

```erb
<%= field_wrapper **field_wrapper_args, compact: true do %>
```

Also we recommend using methods instead of instance variables for `field`, `form`, `resource`, etc.

## Upgrade from 2.13 to 2.14

Please ensure that you have `Rails.application.secrets.secret_key_base` or `ENV['SECRET_KEY_BASE']` available and at least 32 characters long.

Also, run `bin/rails generate avo:locales` to regenerate the locales files.

## Upgrade from 2.12 to 2.13

### Remove the params from the `search_query` block

In 2.13, we added scoped search on `has_many` associations. Unfortunately, in that upgrade process, we changed the way `search_query` works, and you need to do a minor update to your code and remove the block params. This way, it's more flexible and future-proof.

```ruby
# Before
self.search_query = ->(params:) do
  scope.ransack(id_eq: params[:q], m: "or").result(distinct: false)
end

# After
self.search_query = -> do
  scope.ransack(id_eq: params[:q], m: "or").result(distinct: false)
end
```

To make it easier for you to migrate, we made this ruby script
```ruby
DONT_TOUCH = ['.', '..', $0]
OLD_SEARCH_QUERY = "self.search_query = ->(params:) do"
NEW_SEARCH_QUERY = "self.search_query = -> do"

def remove_params_keyword(file_name)
  content = File.read file_name
  content.gsub!(OLD_SEARCH_QUERY, NEW_SEARCH_QUERY)

  File.open(file_name, "w") { |file| file << content }
end

Dir.foreach(".") {|file_name| remove_params_keyword file_name unless DONT_TOUCH.include? file_name}
```

**Usage**
- Create a ruby file in your **resources folder** (ex: `app/avo/resources/remove_params_keyword.rb`) with the content above.
- Execute the script: `$ ruby remove_params_keyword.rb`
- Remove the upgrade script

**Expected behavior**
The script should replace all `self.search_query = ->(params:) do` with `self.search_query = -> do`.

## Upgrade from 2.10 to 2.11

### Avo uses the `locale` configuration from the initializer

In 2.11 a change was pushed, so Avo uses the `locale` configuration option from the `avo.rb` initializer.

```ruby{2}
Avo.configure do |config|
  config.locale = :en # default is nil
end
```

So if you get locale-related crashes after an update, make sure the locale is set to a valid locale or set it to `nil` if you want to fall back to what you have configured in your app.

### Change the `format` option in the date time and date fields

One of the features of the date-_ime field is to show the value in the browser's time zone. However, we can't know that until we load the page, hence we are going to parse and format the date on the browser side.

Avo uses luxon to do that, so you'll have to change the tokens to match. Use this list of tokens [here](https://moment.github.io/luxon/#/formatting?id=table-of-tokens).

## Upgrade from 2.8 to 2.9

### Avo generates paths based on the resource name not the model name

We made this change so you get more predictable paths. You really shouldn't have to do anything. You will be affected only if you have hardcoded paths towards Avo.
For example, if you have a `SubscriptionResource` with `self.model_class = Pay::Subscription`, the resource path before was `/avo/resurces/pay_subscriptions` and now it's going to be `/avo/resurces/subscriptions`. the path will be build following the resource class, not the model class.

Get more information on [this ticket](https://github.com/avo-hq/avo/pull/953).

### Actions are visible on the Edit view

We changed the way we display [Actions](actions). Now they will be visible on the `Edit` view too. You my disable that using the `visible` option on each action.

```ruby
self.visible = -> (resource:, view:) { view.in?([:index, :show]) }
```

### Eject translation files

Before 2.9 [we were loading](https://github.com/avo-hq/avo/pull/960/files#diff-3d269fbd54784c3eeb51983191c4565230a00b86e352c58b493282c916a18018L20) the translation directory in the engine file so your translation files would get less important and wouldn't load for those languages we provided. We fixed that by removing Avo's directory

To fix this, eject the files we provide out of the box using `bin/rails generate avo:locales`.

## Upgrade from 2.7 to 2.8

### Pass the `resource` to the `show_field_wrapper` in custom fields

When we added the Stimulus JS integration we used the field wrappers to add the HTML attributes. The fields generator didn't pass the `resource` to the field wrapper so all fields generated before don't have it and you need to add it manually. `resource: @resource, ` to `show_field_wrapper`.

```erb{2,7}
<!-- Before -->
<%= show_field_wrapper field: @field, index: @index do %>
  <%= @field.value %>
<% end %>

<!-- After -->
<%= show_field_wrapper field: @field, resource: @resource, index: @index do %>
  <%= @field.value %>
<% end %>
```

### Changed the way the `ranges` option is processed

We no longer process the `ranges` option to cast integers as days. The `ranges` option is passed to the [`options_for_select`](https://apidock.com/rails/v5.2.3/ActionView/Helpers/FormOptionsHelper/options_for_select) helper, so it behaves more like a regular `select_tag`.

```ruby{6,13-23}
# Before
class UsersMetric < Avo::Dashboards::MetricCard
  self.id = 'users_metric'
  self.label = 'Users count'
  self.initial_range = 30
  self.ranges = [7, 30, 60, 365, 'TODAY', 'MTD', 'QTD', 'YTD', 'ALL']
end

# After
class UsersMetric < Avo::Dashboards::MetricCard
  self.id = 'users_metric'
  self.label = 'Users count'
  self.initial_range = 30
  self.ranges = {
    "7 days": 7,
    "30 days": 30,
    "60 days": 60,
    "365 days": 365,
    Today: "TODAY",
    "Month to date": "MTD",
    "Quarter to date": "QTD",
    "Year to date": "YTD",
    All: "ALL"
  }
end
```

## Upgrade from 2.5 to 2.6

### Change the way the cards run their queries

We made a change to the way you build your queries in cards. Instead of using the `query` block, you can use the query method.

The change should be straightforward and shouldn't really impact the logic of your card. You'll have access to all the same data as before.

```ruby{11-14,16-19}
class AmountRaised < Avo::Dashboards::MetricCard
  self.id = "amount_raised"
  self.label = "Amount raised"
  # self.description = "Some description"
  # self.cols = 1
  # self.initial_range = 30
  # self.prefix = ""
  # self.suffix = ""

  # Before
  query do
    result 9001
  end

  # Current
  def query
    result 9001
  end
end
```

## Upgrade from 2.4 to 2.5

### Change the way the scope is declared in associations

We changed how we add scopes to associations to make the API more flexible and extendable. You have to append `query.` to the scope.

Also, you now have access to a few more pieces of information inside that block. You can use the `parent`, which is the actual parent record (`User` in the example below) of that association.

```ruby{16,22}
# app/models/comment.rb
class Comment < ApplicationRecord
  belongs_to :user, optional: true

  scope :starts_with, -> (prefix) { where('LOWER(body) LIKE ?', "#{prefix}%") }
end

# app/models/user.rb
class User < ApplicationRecord
  has_many :comments
end

# app/avo/resources/user_resource.rb
class UserResource < Avo::BaseResource
  # Version before v2.5.0
  field :comments, as: :has_many, scope: -> { starts_with :a }
end

# app/avo/resources/user_resource.rb
class UserResource < Avo::BaseResource
  # Version after v2.5.0
  field :comments, as: :has_many, scope: -> { query.starts_with :a }
end
```

## Upgrade from 1.x to 2.0

### Update the gem

Run `bundle update avo` to update your gem. If you have a Pro license, follow [this guide](https://docs.avohq.io/2.0/licensing.html#upgrade-your-1-0-license-to-2-0) to update your license.

### Update your sidebar & profile partials

We changed some of the remaining partials to `view_component`s.

### View components

Renamed the following view components:

- `NavigationLinkComponent` to `SidebarItemComponent`.
- `NavigationHeadingComponent` to `SidebarHeadingComponent`.

### Translations

We added the following tags:

 - `avo.details`

Removed the following tags:

- `avo.resource_details`
- `avo.update_item`

### Controllers

Renamed `RelationsController` to `AssociationsController`<|MERGE_RESOLUTION|>--- conflicted
+++ resolved
@@ -4,7 +4,16 @@
 
 Follow these guides to make sure your configuration files are up to date.
 
-<<<<<<< HEAD
+## Upgrade from 2.20 to 2.21
+
+In version 2.20 we discovered a bug in the [associated policy methods](./authorization#associations) (`create_{association}?`, `attach_{association}?`, etc.).
+The record that you would get in that method would have been the parent record, not the actual record that you were trying to authorize.
+After further investigation we found out that we can sometimes expose the parent record and sometimes expose the child record.
+
+In the `Post` `has_many` `Comments` example, when you want to authorize `show_comments?` in `PostPolicy` you will have a `Comment` instance as the `record` variable, but when you try to authorize the `attach_comments?`, you won't have that `Comment` instance because you want to create one, but we expose the parent `Post` instance so you have more information about that authorization action that you're trying to make.
+
+So there isn't a guide to follow per-se for this upgrade, but you just have to check your association policy methods are applied correctly.
+
 ## Upgrade from 2.19 to 2.20
 If you have some action declared inside `self.show_controls = -> do` block, you should assure that action it's also declared on the host resource, outside of that block. That happens because we added `arguments` on actions and in order to get the action arguments we search inside resource declared actions. We already noticed that arguments declared inside `self.show_controls = -> do` are not respected and we are improving this whole experience on Avo 3.0.
 
@@ -23,17 +32,6 @@
 
 ```
 
-=======
-## Upgrade from 2.20 to 2.21
-
-In version 2.20 we discovered a bug in the [associated policy methods](./authorization#associations) (`create_{association}?`, `attach_{association}?`, etc.).
-The record that you would get in that method would have been the parent record, not the actual record that you were trying to authorize.
-After further investigation we found out that we can sometimes expose the parent record and sometimes expose the child record.
-
-In the `Post` `has_many` `Comments` example, when you want to authorize `show_comments?` in `PostPolicy` you will have a `Comment` instance as the `record` variable, but when you try to authorize the `attach_comments?`, you won't have that `Comment` instance because you want to create one, but we expose the parent `Post` instance so you have more information about that authorization action that you're trying to make.
-
-So there isn't a guide to follow per-se for this upgrade, but you just have to check your association policy methods are applied correctly.
->>>>>>> a434d2d1
 
 ## Upgrade from 2.18 to 2.19
 
